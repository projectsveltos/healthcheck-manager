# This patch inject a sidecar container which is a HTTP proxy for the
# controller manager, it performs RBAC authorization against the Kubernetes API using SubjectAccessReviews.
apiVersion: apps/v1
kind: Deployment
metadata:
  name: manager
  namespace: projectsveltos
spec:
  template:
    spec:
      containers:
      - name: manager
        args:
        - "--diagnostics-address=:8443"
        - "--shard-key="
        - "--v=5"
<<<<<<< HEAD
        - "--version=main"
=======
        - "--version=v0.46.1"
>>>>>>> f1907b5f
<|MERGE_RESOLUTION|>--- conflicted
+++ resolved
@@ -14,8 +14,4 @@
         - "--diagnostics-address=:8443"
         - "--shard-key="
         - "--v=5"
-<<<<<<< HEAD
-        - "--version=main"
-=======
-        - "--version=v0.46.1"
->>>>>>> f1907b5f
+        - "--version=main"